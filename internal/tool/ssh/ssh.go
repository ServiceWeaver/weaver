// Copyright 2023 Google LLC
//
// Licensed under the Apache License, Version 2.0 (the "License");
// you may not use this file except in compliance with the License.
// You may obtain a copy of the License at
//
//      http://www.apache.org/licenses/LICENSE-2.0
//
// Unless required by applicable law or agreed to in writing, software
// distributed under the License is distributed on an "AS IS" BASIS,
// WITHOUT WARRANTIES OR CONDITIONS OF ANY KIND, either express or implied.
// See the License for the specific language governing permissions and
// limitations under the License.

package ssh

import (
	"path/filepath"

	"github.com/ServiceWeaver/weaver/internal/must"
	"github.com/ServiceWeaver/weaver/internal/status"
<<<<<<< HEAD
	"github.com/ServiceWeaver/weaver/internal/tool/ssh/impl"
	"github.com/ServiceWeaver/weaver/runtime"
=======
	itool "github.com/ServiceWeaver/weaver/internal/tool"
>>>>>>> a6ae48d9
	"github.com/ServiceWeaver/weaver/runtime/tool"
)

var (
	purgeSpec = &tool.PurgeSpec{
		Tool: "weaver ssh",
		Kill: "weaver ssh (dashboard|deploy|logs|profile)",
		Paths: []string{filepath.Join(runtime.LogsDir(), "ssh"),
			filepath.Join(must.Must(runtime.DataDir()), "ssh")},
	}

	Commands = map[string]*tool.Command{
		"deploy":    &deployCmd,
		"logs":      tool.LogsCmd(&logsSpec),
		"dashboard": status.DashboardCommand(dashboardSpec),
<<<<<<< HEAD
		"metrics":   status.MetricsCommand("weaver ssh", impl.DefaultRegistry),
		"profile":   status.ProfileCommand("weaver ssh", impl.DefaultRegistry),
		"purge":     tool.PurgeCmd(purgeSpec),
		"status":    status.StatusCommand("weaver ssh", impl.DefaultRegistry),
		"version":   tool.VersionCmd("weaver ssh"),
=======
		"version":   itool.VersionCmd("weaver ssh"),
>>>>>>> a6ae48d9

		// Hidden commands.
		"babysitter": &babysitterCmd,
	}
)<|MERGE_RESOLUTION|>--- conflicted
+++ resolved
@@ -19,12 +19,9 @@
 
 	"github.com/ServiceWeaver/weaver/internal/must"
 	"github.com/ServiceWeaver/weaver/internal/status"
-<<<<<<< HEAD
+	itool "github.com/ServiceWeaver/weaver/internal/tool"
 	"github.com/ServiceWeaver/weaver/internal/tool/ssh/impl"
 	"github.com/ServiceWeaver/weaver/runtime"
-=======
-	itool "github.com/ServiceWeaver/weaver/internal/tool"
->>>>>>> a6ae48d9
 	"github.com/ServiceWeaver/weaver/runtime/tool"
 )
 
@@ -40,15 +37,11 @@
 		"deploy":    &deployCmd,
 		"logs":      tool.LogsCmd(&logsSpec),
 		"dashboard": status.DashboardCommand(dashboardSpec),
-<<<<<<< HEAD
 		"metrics":   status.MetricsCommand("weaver ssh", impl.DefaultRegistry),
 		"profile":   status.ProfileCommand("weaver ssh", impl.DefaultRegistry),
 		"purge":     tool.PurgeCmd(purgeSpec),
 		"status":    status.StatusCommand("weaver ssh", impl.DefaultRegistry),
-		"version":   tool.VersionCmd("weaver ssh"),
-=======
 		"version":   itool.VersionCmd("weaver ssh"),
->>>>>>> a6ae48d9
 
 		// Hidden commands.
 		"babysitter": &babysitterCmd,
