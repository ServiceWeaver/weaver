--- conflicted
+++ resolved
@@ -94,11 +94,7 @@
 	}
 
 	// Run the manager.
-<<<<<<< HEAD
-	stopFn, err := impl.RunManager(ctx, dep, locations, logDir)
-=======
 	stopFn, err := impl.RunManager(ctx, dep, locs)
->>>>>>> 78aea752
 	if err != nil {
 		return fmt.Errorf("cannot instantiate the manager: %w", err)
 	}
